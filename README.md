--- conflicted
+++ resolved
@@ -47,12 +47,11 @@
 [README](https://github.com/robertostling/efmaral/blob/master/README.md) for
 details.
 
-<<<<<<< HEAD
 ## Data format
 
 The `align.py` interface expects one sentence per line with space-separated
 tokens, similar to most word alignment software.
-=======
+
 ## Performance
 
 This is a comparison between eflomal,
@@ -93,5 +92,4 @@
 | English-Inuktitut | 340,601 | 0.287 | 477 | 47 |
 | Romanian-English | 48,681 | 0.325 | 208 | 17 |
 | English-Hindi | 3,530 | 0.672 | 24 | 2 |
->>>>>>> 8c8f5c28
 
